/*
Copyright 2021 Google LLC

Licensed under the Apache License, Version 2.0 (the "License");
you may not use this file except in compliance with the License.
You may obtain a copy of the License at

    https://www.apache.org/licenses/LICENSE-2.0

Unless required by applicable law or agreed to in writing, software
distributed under the License is distributed on an "AS IS" BASIS,
WITHOUT WARRANTIES OR CONDITIONS OF ANY KIND, either express or implied.
See the License for the specific language governing permissions and
limitations under the License.
*/

package reswriter

import (
	"fmt"
	"hpc-toolkit/pkg/backend"
	"hpc-toolkit/pkg/config"
	"io/ioutil"
	"log"
	"os"
	"path"
	"strings"
	"testing"
	"time"

	"github.com/hashicorp/hcl/v2/hclsyntax"
	"github.com/hashicorp/hcl/v2/hclwrite"
	"github.com/zclconf/go-cty/cty"

	"github.com/spf13/afero"
	. "gopkg.in/check.v1"
)

var (
	testDir              string
	terraformResourceDir string
)

// Setup GoCheck
type MySuite struct{}

var _ = Suite(&MySuite{})

func Test(t *testing.T) {
	TestingT(t)
}

func setup() {
	t := time.Now()
	dirName := fmt.Sprintf("ghpc_reswriter_test_%s", t.Format(time.RFC3339))
	dir, err := ioutil.TempDir("", dirName)
	if err != nil {
		log.Fatalf("reswriter_test: %v", err)
	}
	testDir = dir

	// Create dummy resource in testDir
	terraformResourceDir = "tfResource"
	err = os.Mkdir(path.Join(testDir, terraformResourceDir), 0755)
	if err != nil {
		log.Fatal(err)
	}
}

func teardown() {
	os.RemoveAll(testDir)
}

<<<<<<< HEAD
// Test Data Producer
func getBlueprintConfigForTest(testDir string, testYamlFilename string) config.BlueprintConfig {
	testYamlConfig := getYamlConfigForTest()
	testYamlConfig.BlueprintName = testYamlFilename
	testBlueprintConfig := config.BlueprintConfig{
		Config:    testYamlConfig,
		Directory: testDir,
	}

	return testBlueprintConfig
}

// Test Data Producer
=======
// Test Data Producers
>>>>>>> 40d20ff2
func getYamlConfigForTest() config.YamlConfig {
	testResourceSource := path.Join(testDir, terraformResourceDir)
	testResource := config.Resource{
		Source:   testResourceSource,
		Kind:     "terraform",
		ID:       "testResource",
		Settings: make(map[string]interface{}),
	}
	testResourceSourceWithLabels := path.Join(testDir, terraformResourceDir)
	testResourceWithLabels := config.Resource{
		Source: testResourceSourceWithLabels,
		ID:     "testResourceWithLabels",
		Kind:   "terraform",
		Settings: map[string]interface{}{
			"resourceLabel": "resourceLabelValue",
		},
	}
	testResourceGroups := []config.ResourceGroup{
		config.ResourceGroup{
			Resources: []config.Resource{testResource, testResourceWithLabels},
		},
	}
	testYamlConfig := config.YamlConfig{
		BlueprintName:  "simple",
		Vars:           map[string]interface{}{},
		ResourceGroups: testResourceGroups,
	}

	return testYamlConfig
}

func createTestApplyFunctions(config config.YamlConfig) [][]map[string]string {
	applyFuncs := make([][]map[string]string, len(config.ResourceGroups))
	for iGrp, group := range config.ResourceGroups {
		applyFuncs[iGrp] = make([]map[string]string, len(group.Resources))
	}
	return applyFuncs
}

// Tests

// reswriter.go
func getTestFS() afero.IOFS {
	aferoFS := afero.NewMemMapFs()
	aferoFS.MkdirAll("resources/network/vpc", 0755)
	afero.WriteFile(
		aferoFS, "resources/network/vpc/main.tf", []byte("test string"), 0644)
	return afero.NewIOFS(aferoFS)
}

func (s *MySuite) TestCopyEmbedded(c *C) {
	testFS := getTestFS()
	dest := path.Join(testDir, "TestCopyEmbedded")
	if err := os.Mkdir(dest, 0755); err != nil {
		log.Fatal(err)
	}
	err := copyEmbedded(testFS, "resources/network/vpc", dest)
	c.Assert(err, IsNil)
}

func (s *MySuite) TestWriteBlueprint(c *C) {
	testBlueprintName := "blueprints_TestWriteBlueprint"
	testBlueprintConfig := getBlueprintConfigForTest(testDir, testBlueprintName)
	WriteBlueprint(&testBlueprintConfig)
}

func (s *MySuite) TestFlattenInterfaceMap(c *C) {
	wrapper := interfaceStruct{Elem: nil}
	inputMaps := []interface{}{
		// Just a string
		"str1",
		// map of strings
		map[string]interface{}{
			"str1": "val1",
			"str2": "val2",
		},
		// slice of strings
		[]interface{}{"str1", "str2"},
		// map of maps
		map[string]interface{}{
			"map1": map[string]interface{}{},
			"map2": map[string]interface{}{
				"str1": "val1",
				"str2": "val2",
			},
		},
		// slice of slices
		[]interface{}{
			[]interface{}{},
			[]interface{}{"str1", "str2"},
		},
		// map of slice of map
		map[string]interface{}{
			"slice": []map[string]interface{}{
				map[string]interface{}{
					"str1": "val1",
					"str2": "val2",
				},
			},
		},
		// empty map
		map[string]interface{}{},
		// empty slice
		[]interface{}{},
	}
	// map of all 3
	inputMapAllThree := map[string]interface{}{
		"str": "val",
		"map": map[string]interface{}{
			"str1": "val1",
			"str2": "val2",
		},
		"slice": []interface{}{"str1", "str2"},
	}
	stringMapContents := "{str1: val1, str2: val2}"
	stringSliceContents := "[str1, str2]"
	expectedOutputs := []string{
		"str1",              // Just a string
		stringMapContents,   // map of strings
		stringSliceContents, // slice of strings
		fmt.Sprintf("{map1: {}, map2: %s}", stringMapContents), // map of maps
		fmt.Sprintf("[[], %s]", stringSliceContents),           // slice of slices
		fmt.Sprintf("{slice: [%s]}", stringMapContents),        // map of slice of map
		"{}",
		"[]",
	}

	// Test the test setup
	c.Assert(len(inputMaps), Equals, len(expectedOutputs))

	// Test common cases
	mapWrapper := make(map[string]interface{})
	for i := range inputMaps {
		mapWrapper["key"] = inputMaps[i]
		err := flattenInterfaceMap(mapWrapper, &wrapper)
		c.Assert(err, IsNil)
		c.Assert(mapWrapper["key"], Equals, expectedOutputs[i])
	}

	// Test complicated case
	mapWrapper["key"] = inputMapAllThree
	err := flattenInterfaceMap(mapWrapper, &wrapper)
	c.Assert(err, IsNil)
	c.Assert(
		strings.Contains(mapWrapper["key"].(string), "str: val"), Equals, true)
	mapString := fmt.Sprintf("map: %s", stringMapContents)
	c.Assert(
		strings.Contains(mapWrapper["key"].(string), mapString), Equals, true)
	sliceString := fmt.Sprintf("slice: %s", stringSliceContents)
	c.Assert(
		strings.Contains(mapWrapper["key"].(string), sliceString), Equals, true)
}

func testHandlePrimitivesCreateMap() map[string]interface{} {
	// String test variables
	addQuotes := "addQuotes"
	noQuotes := "((noQuotes))"

	// Composite test variables
	testMap := map[string]interface{}{
		"stringMap":   addQuotes,
		"variableMap": noQuotes,
		"deep": map[string]interface{}{
			"slice": []interface{}{addQuotes, noQuotes},
		},
	}
	testSlice := []interface{}{addQuotes, noQuotes}

	return map[string]interface{}{
		"string":   addQuotes,
		"variable": noQuotes,
		"map":      testMap,
		"slice":    testSlice,
	}
}

func testHandlePrimitivesHelper(c *C, varMap map[string]interface{}) {
	addQuotesExpected := fmt.Sprintf("\"%s\"", "addQuotes")
	noQuotesExpected := "noQuotes"

	// Test top level
	c.Assert(varMap["string"], Equals, addQuotesExpected)
	c.Assert(varMap["variable"], Equals, noQuotesExpected)

	// Test map
	interfaceMap := varMap["map"].(map[string]interface{})
	c.Assert(interfaceMap["\"stringMap\""],
		Equals,
		addQuotesExpected)
	c.Assert(interfaceMap["\"variableMap\""], Equals, noQuotesExpected)
	interfaceMap = interfaceMap["\"deep\""].(map[string]interface{})
	interfaceSlice := interfaceMap["\"slice\""].([]interface{})
	c.Assert(interfaceSlice[0], Equals, addQuotesExpected)
	c.Assert(interfaceSlice[1], Equals, noQuotesExpected)

	// Test slice
	interfaceSlice = varMap["slice"].([]interface{})
	c.Assert(interfaceSlice[0], Equals, addQuotesExpected)
	c.Assert(interfaceSlice[1], Equals, noQuotesExpected)
}

func (s *MySuite) TestUpdateStrings(c *C) {
	yamlConfig := getYamlConfigForTest()

	// Setup Vars
	yamlConfig.Vars = testHandlePrimitivesCreateMap()
	yamlConfig.ResourceGroups[0].Resources[0].Settings =
		testHandlePrimitivesCreateMap()

	updateStringsInConfig(&yamlConfig, "terraform")

	testHandlePrimitivesHelper(
		c, yamlConfig.ResourceGroups[0].Resources[0].Settings)

}

// tfwriter.go
func (s *MySuite) TestGetTypeTokens(c *C) {
	// Success Integer
	tok := getTypeTokens(cty.NumberIntVal(-1))
	c.Assert(len(tok), Equals, 1)
	c.Assert(string(tok[0].Bytes), Equals, string([]byte("number")))

	tok = getTypeTokens(cty.NumberIntVal(0))
	c.Assert(len(tok), Equals, 1)
	c.Assert(string(tok[0].Bytes), Equals, string([]byte("number")))

	tok = getTypeTokens(cty.NumberIntVal(1))
	c.Assert(len(tok), Equals, 1)
	c.Assert(string(tok[0].Bytes), Equals, string([]byte("number")))

	// Success Float
	tok = getTypeTokens(cty.NumberFloatVal(-99.9))
	c.Assert(len(tok), Equals, 1)
	c.Assert(string(tok[0].Bytes), Equals, string([]byte("number")))

	tok = getTypeTokens(cty.NumberFloatVal(99.9))
	c.Assert(len(tok), Equals, 1)
	c.Assert(string(tok[0].Bytes), Equals, string([]byte("number")))

	// Success String
	tok = getTypeTokens(cty.StringVal("Lorum"))
	c.Assert(len(tok), Equals, 1)
	c.Assert(string(tok[0].Bytes), Equals, string([]byte("string")))

	tok = getTypeTokens(cty.StringVal(""))
	c.Assert(len(tok), Equals, 1)
	c.Assert(string(tok[0].Bytes), Equals, string([]byte("string")))

	// Success Bool
	tok = getTypeTokens(cty.BoolVal(true))
	c.Assert(len(tok), Equals, 1)
	c.Assert(string(tok[0].Bytes), Equals, string([]byte("bool")))

	tok = getTypeTokens(cty.BoolVal(false))
	c.Assert(len(tok), Equals, 1)
	c.Assert(string(tok[0].Bytes), Equals, string([]byte("bool")))

	// Success tuple
	tok = getTypeTokens(cty.TupleVal([]cty.Value{}))
	c.Assert(len(tok), Equals, 1)
	c.Assert(string(tok[0].Bytes), Equals, string([]byte("list")))

	tok = getTypeTokens(cty.TupleVal([]cty.Value{cty.StringVal("Lorum")}))
	c.Assert(len(tok), Equals, 1)
	c.Assert(string(tok[0].Bytes), Equals, string([]byte("list")))

	// Success list
	tok = getTypeTokens(cty.ListVal([]cty.Value{cty.StringVal("Lorum")}))
	c.Assert(len(tok), Equals, 1)
	c.Assert(string(tok[0].Bytes), Equals, string([]byte("list")))

	// Success object
	tok = getTypeTokens(cty.ObjectVal(map[string]cty.Value{}))
	c.Assert(len(tok), Equals, 1)
	c.Assert(string(tok[0].Bytes), Equals, string([]byte("map")))

	val := cty.ObjectVal(map[string]cty.Value{"Lorum": cty.StringVal("Ipsum")})
	tok = getTypeTokens(val)
	c.Assert(len(tok), Equals, 1)
	c.Assert(string(tok[0].Bytes), Equals, string([]byte("map")))

	// Success Map
	val = cty.MapVal(map[string]cty.Value{"Lorum": cty.StringVal("Ipsum")})
	tok = getTypeTokens(val)
	c.Assert(len(tok), Equals, 1)
	c.Assert(string(tok[0].Bytes), Equals, string([]byte("map")))

	// Failure
	tok = getTypeTokens(cty.NullVal(cty.DynamicPseudoType))
	c.Assert(len(tok), Equals, 1)

}

func (s *MySuite) TestSimpleTokenFromString(c *C) {
	inputString := "Lorem"
	tok := simpleTokenFromString("Lorem")
	c.Assert(tok.Type, Equals, hclsyntax.TokenIdent)
	c.Assert(len(tok.Bytes), Equals, len(inputString))
	c.Assert(string(tok.Bytes), Equals, inputString)
}

func (s *MySuite) TestCreateBaseFile(c *C) {
	// Success
	baseFilename := "main.tf_TestCreateBaseFile"
	goodPath := path.Join(testDir, baseFilename)
	err := createBaseFile(goodPath)
	c.Assert(err, IsNil)
	fi, err := os.Stat(goodPath)
	c.Assert(err, IsNil)
	c.Assert(fi.Name(), Equals, baseFilename)
	c.Assert(fi.Size() > 0, Equals, true)
	c.Assert(fi.IsDir(), Equals, false)
	b, err := ioutil.ReadFile(goodPath)
	c.Assert(strings.Contains(string(b), "Licensed under the Apache License"),
		Equals, true)

	// Error: not a correct path
	fakePath := path.Join("not/a/real/dir", "main.tf_TestCreateBaseFile")
	err = createBaseFile(fakePath)
	c.Assert(err, ErrorMatches, ".* no such file or directory")
}

func (s *MySuite) TestAppendHCLToFile(c *C) {
	// Setup
	testFilename := "main.tf_TestAppendHCLToFile"
	testPath := path.Join(testDir, testFilename)
	_, err := os.Create(testPath)
	c.Assert(err, IsNil)
	hclFile := hclwrite.NewEmptyFile()
	hclBody := hclFile.Body()
	hclBody.SetAttributeValue("dummyAttributeName", cty.NumberIntVal(0))

	// Success
	err = appendHCLToFile(testPath, hclFile.Bytes())
	c.Assert(err, IsNil)
}

func stringExistsInFile(str string, filename string) (bool, error) {
	b, err := ioutil.ReadFile(filename)
	if err != nil {
		return false, err
	}
	return strings.Contains(string(b), str), nil
}

// hcl_utils.go
func (s *MySuite) TestFlattenToHCLStrings(c *C) {
	testConfig := getYamlConfigForTest()
	flattenToHCLStrings(&testConfig, "terraform")
}

func (s *MySuite) TestGetType(c *C) {

	// string
	testString := "test string"
	ret := getType(testString)
	c.Assert(ret, Equals, "string")

	// map
	testMap := "{testMap: testVal}"
	ret = getType(testMap)
	c.Assert(ret, Equals, "map")

	// list
	testList := "[testList0,testList]"
	ret = getType(testList)
	c.Assert(ret, Equals, "list")

	// non-string input
	testNull := 42 // random int
	ret = getType(testNull)
	c.Assert(ret, Equals, "null")

	// nil input
	ret = getType(nil)
	c.Assert(ret, Equals, "null")
}

func (s *MySuite) TestWriteMain(c *C) {
	// Setup
	testMainDir := path.Join(testDir, "TestWriteMain")
	mainFilePath := path.Join(testMainDir, "main.tf")
	if err := os.Mkdir(testMainDir, 0755); err != nil {
		log.Fatal("Failed to create test dir for creating main.tf file")
	}

	// Simple success
	testResources := []config.Resource{}
	testBackend := config.TerraformBackend{}
	err := writeMain(testResources, testBackend, testMainDir)
	c.Assert(err, IsNil)

	// Test with resource
	testResource := config.Resource{
		ID: "test_resource",
		Settings: map[string]interface{}{
			"testSetting": "testValue",
		},
	}
	testResources = append(testResources, testResource)
	err = writeMain(testResources, testBackend, testMainDir)
	c.Assert(err, IsNil)
	exists, err := stringExistsInFile("testSetting", mainFilePath)
	c.Assert(err, IsNil)
	c.Assert(exists, Equals, true)

	// Test with labels setting
	testResource.Settings["labels"] = map[string]interface{}{
		"ghpc_role":    "testResource",
		"custom_label": "",
	}
	err = writeMain(testResources, testBackend, testMainDir)
	c.Assert(err, IsNil)
	exists, err = stringExistsInFile("custom_label", mainFilePath)
	c.Assert(err, IsNil)
	c.Assert(exists, Equals, true)
	exists, err = stringExistsInFile("var.labels", mainFilePath)
	c.Assert(err, IsNil)
	c.Assert(exists, Equals, true)

	// Test with Backend
	testBackend.Type = "gcs"
	testBackend.Configuration = map[string]interface{}{
		"bucket": "a_bucket",
	}
	err = writeMain(testResources, testBackend, testMainDir)
	c.Assert(err, IsNil)
	exists, err = stringExistsInFile("a_bucket", mainFilePath)
	c.Assert(err, IsNil)
	c.Assert(exists, Equals, true)

	// Test with WrapSettingsWith
	testResourceWithWrap := config.Resource{
		ID: "test_resource_with_wrap",
		WrapSettingsWith: map[string][]string{
			"wrappedSetting": []string{"list(flatten(", "))"},
		},
		Settings: map[string]interface{}{
			"wrappedSetting": []interface{}{"val1", "val2"},
		},
	}
	testResources = append(testResources, testResourceWithWrap)
	err = writeMain(testResources, testBackend, testMainDir)
	c.Assert(err, IsNil)
	exists, err = stringExistsInFile("list(flatten(", mainFilePath)
	c.Assert(err, IsNil)
	c.Assert(exists, Equals, true)
}

func (s *MySuite) TestWriteVariables(c *C) {
	// Setup
	testVarDir := path.Join(testDir, "TestWriteVariables")
	varsFilePath := path.Join(testVarDir, "variables.tf")
	if err := os.Mkdir(testVarDir, 0755); err != nil {
		log.Fatal("Failed to create test directory for creating variables.tf file")
	}

	// Simple success, empty vars
	testVars := make(map[string]cty.Value)
	err := writeVariables(testVars, testVarDir)
	c.Assert(err, IsNil)

	// Failure: Bad path
	err = writeVariables(testVars, "not/a/real/path")
	c.Assert(err, ErrorMatches, "error creating variables.tf file: .*")

	// Success, common vars
	testVars["deployment_name"] = cty.StringVal("test_deployment")
	testVars["project_id"] = cty.StringVal("test_project")
	err = writeVariables(testVars, testVarDir)
	c.Assert(err, IsNil)
	exists, err := stringExistsInFile("\"deployment_name\"", varsFilePath)
	c.Assert(err, IsNil)
	c.Assert(exists, Equals, true)

	// Success, "dynamic type"
	testVars = make(map[string]cty.Value)
	testVars["project_id"] = cty.NullVal(cty.DynamicPseudoType)
	err = writeVariables(testVars, testVarDir)
	c.Assert(err, IsNil)
}

func (s *MySuite) TestWriteProviders(c *C) {
	// Setup
	testProvDir := path.Join(testDir, "TestWriteProviders")
	provFilePath := path.Join(testProvDir, "providers.tf")
	if err := os.Mkdir(testProvDir, 0755); err != nil {
		log.Fatal("Failed to create test directory for creating providers.tf file")
	}

	// Simple success, empty vars
	testVars := make(map[string]cty.Value)
	err := writeProviders(testVars, testProvDir)
	c.Assert(err, IsNil)
	exists, err := stringExistsInFile("google-beta", provFilePath)
	c.Assert(err, IsNil)
	c.Assert(exists, Equals, true)
	exists, err = stringExistsInFile("project", provFilePath)
	c.Assert(err, IsNil)
	c.Assert(exists, Equals, false)

	// Failure: Bad Path
	err = writeProviders(testVars, "not/a/real/path")
	c.Assert(err, ErrorMatches, "error creating providers.tf file: .*")

	// Success: All vars
	testVars["project_id"] = cty.StringVal("test_project")
	testVars["zone"] = cty.StringVal("test_zone")
	testVars["region"] = cty.StringVal("test_region")
	err = writeProviders(testVars, testProvDir)
	c.Assert(err, IsNil)
	exists, err = stringExistsInFile("var.region", provFilePath)
	c.Assert(err, IsNil)
	c.Assert(exists, Equals, true)
}

// packerwriter.go
func (s *MySuite) TestNumResources_PackerWriter(c *C) {
	testWriter := PackerWriter{}
	c.Assert(testWriter.getNumResources(), Equals, 0)
	testWriter.addNumResources(-1)
	c.Assert(testWriter.getNumResources(), Equals, -1)
	testWriter.addNumResources(2)
	c.Assert(testWriter.getNumResources(), Equals, 1)
	testWriter.addNumResources(0)
	c.Assert(testWriter.getNumResources(), Equals, 1)
}

func (s *MySuite) TestWriteResourceLevel_PackerWriter(c *C) {
	backend := backend.GetBackendLocal()
	testWriter := PackerWriter{}
	testBlueprintConfig := config.BlueprintConfig{}
	// Empty Config
	testWriter.writeResourceLevel(&testBlueprintConfig)

	// No Packer resources
	blueprintName := "blueprints_TestWriteResourceLevel_PackerWriter"
	testBlueprintConfig = getBlueprintConfigForTest(testDir, blueprintName)
	testWriter.writeResourceLevel(&testBlueprintConfig)

	blueprintDir := path.Join(testDir, blueprintName)
	if err := backend.CreateDirectory(blueprintDir); err != nil {
		log.Fatal(err)
	}
	groupDir := path.Join(blueprintDir, "packerGroup")
	if err := backend.CreateDirectory(groupDir); err != nil {
		log.Fatal(err)
	}
	resourceDir := path.Join(groupDir, "testPackerResource")
	if err := backend.CreateDirectory(resourceDir); err != nil {
		log.Fatal(err)
	}

	testPackerResource := config.Resource{
		Kind: "packer",
		ID:   "testPackerResource",
	}
	testBlueprintConfig.Config.ResourceGroups = append(testBlueprintConfig.Config.ResourceGroups,
		config.ResourceGroup{
			Name:      "packerGroup",
			Resources: []config.Resource{testPackerResource},
		})
	testWriter.writeResourceLevel(&testBlueprintConfig)
	_, err := os.Stat(path.Join(resourceDir, packerAutoVarFilename))
	c.Assert(err, IsNil)
}

func (s *MySuite) TestWritePackerAutoVariables(c *C) {
	// The happy path is tested outside of this funcation already

	// Bad tmplFilename
	badDestPath := "not/a/real/path"
	err := writePackerAutoVariables(
		packerAutoVarFilename, config.Resource{}, badDestPath)
	expErr := "failed to create packer file .*"
	c.Assert(err, ErrorMatches, expErr)
}

func TestMain(m *testing.M) {
	setup()
	code := m.Run()
	teardown()
	os.Exit(code)
}<|MERGE_RESOLUTION|>--- conflicted
+++ resolved
@@ -71,7 +71,6 @@
 	os.RemoveAll(testDir)
 }
 
-<<<<<<< HEAD
 // Test Data Producer
 func getBlueprintConfigForTest(testDir string, testYamlFilename string) config.BlueprintConfig {
 	testYamlConfig := getYamlConfigForTest()
@@ -85,9 +84,6 @@
 }
 
 // Test Data Producer
-=======
-// Test Data Producers
->>>>>>> 40d20ff2
 func getYamlConfigForTest() config.YamlConfig {
 	testResourceSource := path.Join(testDir, terraformResourceDir)
 	testResource := config.Resource{
