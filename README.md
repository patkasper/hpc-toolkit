# Google HPC-Toolkit

## Description
HPC Toolkit is an open-source software offered by Google Cloud which makes it
easy for customers to deploy HPC environments on Google Cloud.

HPC Toolkit allows customers to deploy turnkey HPC environments (compute,
networking, storage, etc) following Google Cloud best-practices, in a repeatable
manner. The HPC Toolkit is designed to be highly customizable and extensible,
and intends to address the HPC deployment needs of a broad range of customers.

## Dependencies
* [Terraform](https://www.terraform.io/downloads.html)
* [Packer](https://www.packer.io/downloads)
* [golang](https://golang.org/doc/install)
  * To setup GOPATH and development environment: `export PATH=$PATH:$(go env GOPATH)/bin`

## Build and Install
Simply run `make` in the root directory.

## Basic Usage
To create a blueprint, an input YAML file needs to be written or adapted from
the examples under [examples](examples/). A good starting point is
[examples/hpc-cluster-small.yaml](examples/hpc-cluster-small.yaml) which creates
a blueprint for a new network, a filestore instance and a slurm login node and
controller. More information on the example configs can be found in the
[README.md](examples/README.md) of the [examples](examples/) directory.

In order to create a blueprint using `ghpc`, first ensure you've updated your
config template to include your GCP project ID then run the following command:

```
./ghpc create --config examples/hpc-cluster-small.yaml
```

The blueprint directory, named as the `blueprint_name` field from the input
config will be created in the same directory as ghpc.

To deploy the blueprint, use terraform in the resource group directory:
```
cd hpc-slurm/primary # From hpc-cluster-small.yaml example
terraform init
terraform apply
```

## MacOS details
* Install GNU `findutils` with Homebrew or Conda
    * `brew install findutils` (and follow instructions for modifying `PATH`)
    * `conda install findutils`
* If using `conda`, it's easier to use conda-forge Golang without CGO
    * `conda install go go-nocgo go-nocgo_osx-64`

## Development
Please use the `pre-commit` hooks [configured](./.pre-commit-config.yaml) in
this repository to ensure that all Terraform and golang modules are validated
and properly documented before pushing code changes.
[pre-commit](https://pre-commit.com/) can be installed using standard package
managers, more details can be found at [the pre-commit website]](https://pre-commit.com/).

The pre-commits configured in the HPC Toolkit have a set of
dependencies that need to be installed before successfully passing all
pre-commits. TFLint must be installed manually, the instructions can be found
[here](https://github.com/terraform-linters/tflint#installation). The other
dependencies can be installed by running the following command in the root
directory:

```shell
make install-deps-dev
```

pre-commit is enabled on a repo-by-repo basis by switching to the root
directory of the repo and running:

```shell
pre-commit install
```

<<<<<<< HEAD
### Packer
Auto-generated READMEs are created for Packer resources similar to Terraform
resources. These docs are generated as part of a pre-commit hook (packer-readme)
which searches for `*.pkr.hcl` files. If a packer config is written in another
file, for instance JSON, terraform docs should be run manually against the
resource directory before pushing changes. To generate the documentation, run
the following script against the packer config file:
```
tools/autodoc/terraform_docs.sh resources/packer/new_resource/image.json
```
=======
During development, to re-build the ghpc binary run the following command:
```
make ghpc-dev
```
which in addition to building the binary will also run go fmt and vet against
the codebase.
>>>>>>> d6269b5d
<|MERGE_RESOLUTION|>--- conflicted
+++ resolved
@@ -75,7 +75,13 @@
 pre-commit install
 ```
 
-<<<<<<< HEAD
+During development, to re-build the ghpc binary run the following command:
+```
+make ghpc-dev
+```
+which in addition to building the binary will also run go fmt and vet against
+the codebase.
+
 ### Packer
 Auto-generated READMEs are created for Packer resources similar to Terraform
 resources. These docs are generated as part of a pre-commit hook (packer-readme)
@@ -85,12 +91,4 @@
 the following script against the packer config file:
 ```
 tools/autodoc/terraform_docs.sh resources/packer/new_resource/image.json
-```
-=======
-During development, to re-build the ghpc binary run the following command:
-```
-make ghpc-dev
-```
-which in addition to building the binary will also run go fmt and vet against
-the codebase.
->>>>>>> d6269b5d
+```