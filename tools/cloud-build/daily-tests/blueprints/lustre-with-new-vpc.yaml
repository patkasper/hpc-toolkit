# Copyright 2022 Google LLC
#
# Licensed under the Apache License, Version 2.0 (the "License");
# you may not use this file except in compliance with the License.
# You may obtain a copy of the License at
#
#      http://www.apache.org/licenses/LICENSE-2.0
#
# Unless required by applicable law or agreed to in writing, software
# distributed under the License is distributed on an "AS IS" BASIS,
# WITHOUT WARRANTIES OR CONDITIONS OF ANY KIND, either express or implied.
# See the License for the specific language governing permissions and
# limitations under the License.

---

blueprint_name: lustre-new-vpc

vars:
  project_id:  ## Set GCP Project ID Here ##
  deployment_name: lustre-new-vpc
  region: us-central1
  zone: us-central1-c

deployment_groups:
- group: primary
  modules:
  # Source is an embedded module, denoted by "modules/*" without ./, ../, /
  # as a prefix. To refer to a local or community module, prefix with ./, ../ or /
  # Example - ./modules/network/pre-existing-vpc
  - id: network1
    source: modules/network/vpc
    settings:
      network_name: lustre-new-vpc

  - id: homefs
    source: modules/file-system/filestore
    use: [network1]
    settings:
      local_mount: /home

  - id: scratchfs
    source: community/modules/file-system/DDN-EXAScaler
<<<<<<< HEAD
=======
    use: [network1]
>>>>>>> 9c9b6646
    settings:
      local_mount: /scratch

  - id: mount-exascaler
    source: modules/scripts/startup-script
    settings:
      runners:
      - $(scratchfs.install_ddn_lustre_client_runner)
      - $(scratchfs.mount_runner)

  # Create a separate workstation to catch regressions in vm-instance
  - id: workstation
    source: ./modules/compute/vm-instance
    use:
    - network1
    - homefs
    - mount-exascaler
    settings:
      name_prefix: test-workstation
      machine_type: c2-standard-4

  - id: wait0
    source: ./community/modules/scripts/wait-for-startup
    settings:
      instance_name: ((module.workstation.name[0]))

  - id: compute_partition
    source: ./community/modules/compute/SchedMD-slurm-on-gcp-partition
    use:
    - network1
    - homefs
    - scratchfs
    settings:
      max_node_count: 2
      partition_name: compute

  - id: slurm_controller
    source: community/modules/scheduler/SchedMD-slurm-on-gcp-controller
    use:
    - network1
    - homefs
    - scratchfs
    - compute_partition

  - id: slurm_login
    source: ./community/modules/scheduler/SchedMD-slurm-on-gcp-login-node
    use:
    - network1
    - homefs
    - scratchfs
    - slurm_controller
    settings:
      login_machine_type: n2-standard-4<|MERGE_RESOLUTION|>--- conflicted
+++ resolved
@@ -41,10 +41,7 @@
 
   - id: scratchfs
     source: community/modules/file-system/DDN-EXAScaler
-<<<<<<< HEAD
-=======
     use: [network1]
->>>>>>> 9c9b6646
     settings:
       local_mount: /scratch
 
