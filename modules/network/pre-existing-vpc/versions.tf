--- conflicted
+++ resolved
@@ -22,11 +22,7 @@
     }
   }
   provider_meta "google" {
-<<<<<<< HEAD
-    module_name = "blueprints/terraform/hpc-toolkit:pre-existing-vpc/v1.6.0"
-=======
     module_name = "blueprints/terraform/hpc-toolkit:pre-existing-vpc/v1.7.0"
->>>>>>> f4ed7c1c
   }
 
   required_version = ">= 0.14.0"
